--- conflicted
+++ resolved
@@ -79,11 +79,7 @@
                                              duration=self.duration,
                                              step=self.step)
 
-<<<<<<< HEAD
-    def get_pitch(self, audio):
-=======
     def get_pitch(self, audio, fmin, fmax):
->>>>>>> e027c155
         """Extract pitch using shennong and output it as a set 
         of features. Can be concatenated with other sets of features
         (mfcc, filterbanks...).
@@ -104,15 +100,9 @@
         # define pitch estimation parameters
         processor = PitchProcessor(frame_shift=self.step,
                                    frame_length=self.duration)
-<<<<<<< HEAD
-        processor.sample_rate = sample_rate
-        processor.min_f0 = self.fmin
-        processor.max_f0 = self.fmax
-=======
         processor.sample_rate = self.sample_rate
         processor.min_f0 = fmin
         processor.max_f0 = fmax
->>>>>>> e027c155
 
         # estimate pitch
         pitch = processor.process(audio)
@@ -160,92 +150,14 @@
         Number of triangular mel-frequency bins. Defaults to 40.
     fftWindow = str, optional
         Windows used for FFT. Defaults to hanning.
-<<<<<<< HEAD
-    mel_low_freq = int, optional.
-        Frequency max for filter bins centers. Defaults to sampleFreq / 2 - 100.
-    mel_high_freq = int, optional.
-=======
     melLowFreq = int, optional.
         Frequency max for filter bins centers. Defaults to sampleFreq / 2 - 100.
     melHighFreq = int, optional.
->>>>>>> e027c155
         Minimal frequency for filter bins centers. Defaults to 20.
 
 
 
     """
-<<<<<<< HEAD
-
-    def __init__(self, sample_rate=16000, augmentation=None,
-                 duration=0.025, step=0.01,
-                 fftwindow='hanning',
-                 melLowFreq=20,
-                 melHighFreq=-100,
-                 e=False, D=True, DD=True,
-                 fmin=20, fmax=500, melNbFilters=40,
-                 with_pitch=True):
-
-        super().__init__(sample_rate=sample_rate, augmentation=augmentation,
-                         duration=duration, step=step)
-
-        self.e = e
-        self.coefs = coefs
-        self.D = D
-        self.DD = DD
-        self.with_pitch = with_pitch
-        self.melNbFilters = melNbFilters
-
-        self.n_mels = n_mels
-        self.fmin = fmin
-        self.fmax = fmax
-        self.mfccWindowType = mfccWindowType
-        self.mfccLowFreq = mfccLowFreq
-        self.mfccHighFreq = mfccHighFreq
-
-
-    def get_context_duration(self):
-        return 0.
-
-    def get_features(self, y, sample_rate):
-        """Feature extraction
-
-        Parameters
-        ----------
-        y : (n_samples, 1) numpy array
-            Waveform
-        sample_rate : int
-            Sample rate
-
-        Returns
-        -------
-        data : (n_frames, n_dimensions) numpy array
-            Features
-        """
-        # create audio object for shennong
-        audio = Audio(data=y, sample_rate=sample_rate)
-
-        # create filterbank processor
-        processor = FilterbankProcessor(sample_rate=sample_rate)
-
-        # use energy ?
-        processor.use_energy = self.e
-
-        # process audio to get filterbanks
-        fbank = processor.process(audio)
-
-        return fbank
-
-
-    def get_dimension(self):
-        n_features = 0
-        n_features += self.coefs
-        n_features += self.coefs * self.D
-        n_features += self.coefs * self.DD
-        n_features += self.with_pitch * 2 # Pitch is two dimensional
-        return n_features
-
-
-=======
 
     def __init__(self, sample_rate=16000, augmentation=None,
                  duration=0.025, step=0.01,
@@ -334,7 +246,6 @@
 class ShennongBottleneck(ShennongFeatureExtraction):
     """Shennong Bottleneck
 
-    ::
             |  e   |
             | c1   |
             | c2   |  coefficients
@@ -366,8 +277,6 @@
         Must be 'BabelMulti', 'FisherMono' or 'FisherTri'. Defaults to 
         'BabelMulti'.
 
-
-
     """
 
     def __init__(self, sample_rate=16000, augmentation=None,
@@ -439,7 +348,6 @@
         n_features += self.with_pitch * 2 # Pitch is two dimensional
         return n_features
 
->>>>>>> e027c155
 class ShennongMfcc(ShennongFeatureExtraction):
     """Shennong MFCC
 
@@ -526,11 +434,6 @@
         self.pitchFmax = pitchFmax
 
         self.n_mels = n_mels
-<<<<<<< HEAD
-        self.fmin = fmin
-        self.fmax = fmax
-=======
->>>>>>> e027c155
         self.mfccWindowType = mfccWindowType
         self.mfccLowFreq = mfccLowFreq
         self.mfccHighFreq = mfccHighFreq
@@ -581,12 +484,8 @@
         # Compute Pitch
         if self.with_pitch:
             # extract pitch
-<<<<<<< HEAD
-            pitch = self.get_pitch(audio)
-=======
             pitch = self.get_pitch(audio, self.pitchFmin,
                                    self.pitchFmax)
->>>>>>> e027c155
 
             ## concatenate mfcc w/pitch - sometimes Kaldi adds to pitch
             ## one frame so give 2 frames of tolerance
